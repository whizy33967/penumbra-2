<<<<<<< HEAD
use std::{
    cmp::{Eq, PartialEq},
    fmt::{Debug, Display},
    hash::{self, Hash},
    sync::Arc,
};

use ark_ff::fields::PrimeField;
use penumbra_proto::{core::crypto::v1alpha1 as pb, DomainType, TypeUrl};
=======
use penumbra_proto::core::crypto::v1alpha1 as pb;
>>>>>>> ca981b6a
use serde::{Deserialize, Serialize};
/// An asset denomination.
///
/// Each denomination has a unique [`asset::Id`] and base unit, and may also
/// have other display units.
#[derive(Serialize, Deserialize, Clone)]
#[serde(try_from = "pb::Denom", into = "pb::Denom")]
pub struct Denom {
<<<<<<< HEAD
    pub(super) inner: Arc<Inner>,
}

impl TypeUrl for Denom {
    const TYPE_URL: &'static str = "/penumbra.core.crypto.v1alpha1.Denom";
}

impl DomainType for Denom {
    type Proto = pb::Denom;
=======
    pub denom: String,
>>>>>>> ca981b6a
}

impl From<Denom> for pb::Denom {
    fn from(dn: Denom) -> Self {
        pb::Denom { denom: dn.denom }
    }
}

impl TryFrom<pb::Denom> for Denom {
    type Error = anyhow::Error;

    fn try_from(value: pb::Denom) -> Result<Self, Self::Error> {
        Ok(Denom { denom: value.denom })
    }
}<|MERGE_RESOLUTION|>--- conflicted
+++ resolved
@@ -1,17 +1,7 @@
-<<<<<<< HEAD
-use std::{
-    cmp::{Eq, PartialEq},
-    fmt::{Debug, Display},
-    hash::{self, Hash},
-    sync::Arc,
-};
+use serde::{Deserialize, Serialize};
 
-use ark_ff::fields::PrimeField;
 use penumbra_proto::{core::crypto::v1alpha1 as pb, DomainType, TypeUrl};
-=======
-use penumbra_proto::core::crypto::v1alpha1 as pb;
->>>>>>> ca981b6a
-use serde::{Deserialize, Serialize};
+
 /// An asset denomination.
 ///
 /// Each denomination has a unique [`asset::Id`] and base unit, and may also
@@ -19,8 +9,7 @@
 #[derive(Serialize, Deserialize, Clone)]
 #[serde(try_from = "pb::Denom", into = "pb::Denom")]
 pub struct Denom {
-<<<<<<< HEAD
-    pub(super) inner: Arc<Inner>,
+    pub denom: String,
 }
 
 impl TypeUrl for Denom {
@@ -29,9 +18,6 @@
 
 impl DomainType for Denom {
     type Proto = pb::Denom;
-=======
-    pub denom: String,
->>>>>>> ca981b6a
 }
 
 impl From<Denom> for pb::Denom {
