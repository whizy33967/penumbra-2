use crate::dex::position_manager::PositionRead;
use crate::dex::router::RouteAndFill;
use crate::dex::{router::path::Path, router::FillRoute, PositionManager};
use crate::dex::{StateReadExt, StateWriteExt};
use crate::temp_storage_ext::TempStorageExt;
use futures::StreamExt;
use penumbra_crypto::dex::lp::position::Position;
use penumbra_crypto::MockFlowCiphertext;
use penumbra_crypto::{
    asset,
    dex::{
        lp::{position, Reserves},
        DirectedTradingPair, Market,
    },
    fixpoint::U128x128,
    Amount, Value,
};
use penumbra_storage::ArcStateDeltaExt;
use penumbra_storage::TempStorage;
use penumbra_storage::{StateDelta, StateWrite};
use rand_core::OsRng;
use std::sync::Arc;

use super::PathSearch;

#[tokio::test(flavor = "multi_thread")]
async fn path_search_basic() {
    let _ = tracing_subscriber::fmt::try_init();
    let mut state = StateDelta::new(());
    create_test_positions_basic(&mut state, true);
    let state = Arc::new(state);

    // Try routing from "gm" to "penumbra".
    let gm = asset::REGISTRY.parse_unit("gm");
    let penumbra = asset::REGISTRY.parse_unit("penumbra");

    tracing::info!(src = %gm, dst = %penumbra, "searching for path");
    let (_path, _spill) = state.path_search(gm.id(), penumbra.id(), 4).await.unwrap();

    // Now try routing from "penumbra" to "penumbra".
    tracing::info!(src = %penumbra, dst = %penumbra, "searching for path");
    let (_path, _spill) = state
        .path_search(penumbra.id(), penumbra.id(), 8)
        .await
        .unwrap();
}

#[tokio::test(flavor = "multi_thread")]
async fn path_extension_basic() {
    let _ = tracing_subscriber::fmt::try_init();
    let mut state = StateDelta::new(());

    // Write some test positions with a mispriced gn:pusd pair.
    create_test_positions_basic(&mut state, true);

    // Create a new path starting at "gm".
    let gm = asset::REGISTRY.parse_unit("gm");
    let path = Path::begin(gm.id(), state);

    // Extend the path to "gn".
    let gn = asset::REGISTRY.parse_unit("gn");
    let mut path = path
        .extend_to(gn.id())
        .await
        .expect("extend_to failed")
        .expect("path to gn not found");

    assert_eq!(path.end(), &gn.id(), "path ends on gn");
    assert_eq!(path.start, gm.id(), "path starts on gm");

    // Extending directly to "penumbra" should fail as there
    // are no positions from GN <-> Penumbra.
    let penumbra = asset::REGISTRY.parse_unit("penumbra");
    assert!(
        path.fork()
            .extend_to(penumbra.id())
            .await
            .expect("extend_to failed")
            .is_none(),
        "path to penumbra should not exist"
    );

    // Extend further to "pusd".
    let pusd = asset::REGISTRY.parse_unit("pusd");
    let path = path
        .extend_to(pusd.id())
        .await
        .expect("extend_to failed")
        .expect("path to pusd not found");

    assert_eq!(path.end(), &pusd.id(), "path ends on pusd");
    assert_eq!(path.start, gm.id(), "path starts on gm");

    // Extend further to "penumbra".
    let penumbra = asset::REGISTRY.parse_unit("penumbra");
    let path = path
        .extend_to(penumbra.id())
        .await
        .expect("extend_to failed")
        .expect("path to penumbra not found");

    assert_eq!(path.end(), &penumbra.id(), "path ends on penumbra");
    assert_eq!(path.start, gm.id(), "path starts on gm");

    // This price should have taken the cheaper path along the mispriced gn:pusd position.
    let cheap_price = path.price;

    // Reset the state.
    let mut state = StateDelta::new(());

    // Write some test positions without the mispriced position.
    create_test_positions_basic(&mut state, false);

    let path = Path::begin(gm.id(), state)
        .extend_to(gn.id())
        .await
        .expect("extend_to failed")
        .expect("path to gn not found")
        .extend_to(pusd.id())
        .await
        .expect("extend_to failed")
        .expect("path to pusd not found")
        .extend_to(penumbra.id())
        .await
        .expect("extend_to failed")
        .expect("path to penumbra not found");

    // This price should be more expensive since the the cheaper path along the mispriced gn:pusd position no longer exists.
    let expensive_price = path.price;

    assert!(
        cheap_price < expensive_price,
        "price should be cheaper with mispriced position"
    );

    // TODO: ensure best-valued path is taken
    // TODO: test synthetic liquidity
}

fn create_test_positions_basic<S: StateWrite>(s: &mut S, misprice: bool) {
    let gm = asset::REGISTRY.parse_unit("gm");
    let gn = asset::REGISTRY.parse_unit("gn");
    let penumbra = asset::REGISTRY.parse_unit("penumbra");
    let pusd = asset::REGISTRY.parse_unit("pusd");
    tracing::debug!(id = ?gm.id(), unit = %gm);
    tracing::debug!(id = ?gn.id(), unit = %gn);
    tracing::debug!(id = ?penumbra.id(), unit = %penumbra);
    tracing::debug!(id = ?pusd.id(), unit = %pusd);

    // `pusd` is treated as a numeraire, with gm:pusd, gn:pusd, and penumbra:pusd pairs with different prices.
    // some of the `gn:pusd` positions will be mispriced so we can exercise arbitrage and cycle resolution.
    // routing through `pusd` will let us test synthetic liquidity on the `gm:penumbra` and `gn:penumbra` pairs (which will have
    // no direct positions).
    // ┌──────┐
    // │      │         ┌─────┐
    // │  gm  │◀───┐    │ gn  │
    // │      │    └───▶│     │
    // └──────┘         └─────┘
    //     ▲               ▲
    //     │        ┌──────┘
    //     │        │
    //     │        ▼
    //     │   ┌────────┐      ┌──────────┐
    //     └──▶│  pusd  │◀────▶│ penumbra │
    //         └────────┘      └──────────┘

    // gm <-> gn
    let gm_gn_pair = DirectedTradingPair::new(gm.id(), gn.id());
    // gm <-> pusd
    let gm_pusd_pair = DirectedTradingPair::new(gm.id(), pusd.id());
    // gn <-> pusd
    let gn_pusd_pair = DirectedTradingPair::new(gn.id(), pusd.id());
    // penumbra <-> pusd
    let pen_pusd_pair = DirectedTradingPair::new(penumbra.id(), pusd.id());

    // Exchange rates:
    //
    // GM <-> GN: 1:1
    // GM <-> PUSD: 1:2
    // GN <-> PUSD: 1:2
    // PUSD <-> Penumbra: 10:1
    //
    // Some positions will be mispriced according to the above exchange rates.

    // Building positions:

    // 10bps fee from GM <-> GN at 1:1
    let position_1 = Position::new(
        OsRng,
        gm_gn_pair,
        10,
        // We want a 1:1 ratio of _display_ units, so cross-multiply with the unit<>base ratios:
        Amount::from(1u64) * gn.unit_amount(),
        Amount::from(1u64) * gm.unit_amount(),
        Reserves {
            r1: gm.parse_value("10").unwrap(),
            r2: gn.parse_value("10").unwrap(),
        },
    );
    // 20bps fee from GM <-> GN at 1:1
    let position_2 = Position::new(
        OsRng,
        gm_gn_pair,
        20,
        // We want a 1:1 ratio of _display_ units, so cross-multiply with the unit<>base ratios:
        Amount::from(1u64) * gn.unit_amount(),
        Amount::from(1u64) * gm.unit_amount(),
        Reserves {
            r1: gm.parse_value("20").unwrap(),
            r2: gn.parse_value("30").unwrap(),
        },
    );
    // 50bps fee from GM <-> GN at 1:1
    let position_3 = Position::new(
        OsRng,
        gm_gn_pair,
        50,
        // We want a 1:1 ratio of _display_ units, so cross-multiply with the unit<>base ratios:
        Amount::from(1u64) * gn.unit_amount(),
        Amount::from(1u64) * gm.unit_amount(),
        Reserves {
            r1: gm.parse_value("1000").unwrap(),
            r2: gn.parse_value("1000").unwrap(),
        },
    );
    // 10bps fee from GM <-> PUSD at 1:2
    let position_4 = Position::new(
        OsRng,
        gm_pusd_pair,
        10,
        // We want a 1:2 ratio of _display_ units, so cross-multiply with the unit<>base ratios:
        Amount::from(1u64) * pusd.unit_amount(),
        Amount::from(2u64) * gm.unit_amount(),
        Reserves {
            r1: gm.parse_value("1000").unwrap(),
            r2: pusd.parse_value("1000").unwrap(),
        },
    );
    // 10bps fee from GN <-> PUSD at 1:2
    let position_5 = Position::new(
        OsRng,
        gn_pusd_pair,
        10,
        // We want a 1:2 ratio of _display_ units, so cross-multiply with the unit<>base ratios:
        Amount::from(1u64) * pusd.unit_amount(),
        Amount::from(2u64) * gn.unit_amount(),
        Reserves {
            r1: gn.parse_value("1000").unwrap(),
            r2: pusd.parse_value("1000").unwrap(),
        },
    );
    // MISPRICED: this position has undervalued GN, so it will allow arbitrage.
    // 10bps fee from GN <-> PUSD at 1:1
    let position_6 = Position::new(
        OsRng,
        gn_pusd_pair,
        10,
        // We want a 1:1 ratio of _display_ units, so cross-multiply with the unit<>base ratios:
        Amount::from(1u64) * pusd.unit_amount(),
        Amount::from(1u64) * gn.unit_amount(),
        Reserves {
            r1: gn.parse_value("10").unwrap(),
            r2: pusd.parse_value("10").unwrap(),
        },
    );
    // 1bps fee from Penumbra <-> PUSD at 1:10
    let position_7 = Position::new(
        OsRng,
        pen_pusd_pair,
        1u32,
        // We want a 1:10 ratio of _display_ units, so cross-multiply with the unit<>base ratios:
        Amount::from(1u64) * pusd.unit_amount(),
        Amount::from(10u64) * penumbra.unit_amount(),
        Reserves {
            r1: gn.parse_value("2000").unwrap(),
            r2: pusd.parse_value("2000").unwrap(),
        },
    );
    // 1bps fee from Penumbra <-> PUSD at 1:10
    // We never touch the same position twice during pathfinding, so arbitrage
    // may require multiple positions on the same pair to find the route. In
    // practice this shouldn't be an issue since there will probably be more
    // than 1 person providing liquidity on penumbra.
    let position_8 = Position::new(
        OsRng,
        pen_pusd_pair,
        1u32,
        // We want a 1:10 ratio of _display_ units, so cross-multiply with the unit<>base ratios:
        Amount::from(1u64) * pusd.unit_amount(),
        Amount::from(10u64) * penumbra.unit_amount(),
        Reserves {
            r1: gn.parse_value("2000").unwrap(),
            r2: pusd.parse_value("2000").unwrap(),
        },
    );

    s.put_position(position_1);
    s.put_position(position_2);
    s.put_position(position_3);
    s.put_position(position_4);
    s.put_position(position_5);
    if misprice {
        s.put_position(position_6);
    }
    s.put_position(position_7);
    s.put_position(position_8);
}

<<<<<<< HEAD
#[derive(Clone, Debug)]
struct Market {
    start: Unit,
    end: Unit,
}

impl Market {
    fn new(start: Unit, end: Unit) -> Self {
        Self { start, end }
    }
    fn into_directed_trading_pair(&self) -> DirectedTradingPair {
        DirectedTradingPair {
            start: self.start.id(),
            end: self.end.id(),
        }
    }
}

/// Create a `Position` to buy `asset_1` using `asset_2` with explicit p/q.
/// e.g. "Buy `quantity` of `asset_1` for `price` units of `asset_2` each.
fn limit_buy_pq(market: Market, quantity: Amount, p: Amount, q: Amount, fee: u32) -> Position {
    Position::new(
        OsRng,
        market.into_directed_trading_pair(),
        fee,
        p,
        q,
        Reserves {
            r1: Amount::zero(),
            r2: quantity * (q / p) * market.end.unit_amount(),
        },
    )
}

=======
>>>>>>> dd600b49
/// Create a `Position` to buy `asset_1` using `asset_2`.
/// e.g. "Buy `quantity` of `asset_1` for `price` units of `asset_2` each.
fn limit_buy(market: Market, quantity: Amount, price_in_numeraire: Amount) -> Position {
    Position::new(
        OsRng,
        market.into_directed_trading_pair(),
        0u32,
        price_in_numeraire * market.end.unit_amount(),
        Amount::from(1u64) * market.start.unit_amount(),
        Reserves {
            r1: Amount::zero(),
            r2: quantity * price_in_numeraire * market.end.unit_amount(),
        },
    )
}

/// Create a `Position` to sell `asset_1` into `asset_2`.
fn limit_sell(market: Market, quantity: Amount, price_in_numeraire: Amount) -> Position {
    Position::new(
        OsRng,
        market.into_directed_trading_pair(),
        0u32,
        price_in_numeraire * market.end.unit_amount(),
        Amount::from(1u64) * market.start.unit_amount(),
        Reserves {
            r1: quantity * market.start.unit_amount(),
            r2: Amount::zero(),
        },
    )
}

#[tokio::test]
/// Test that the best positions are surfaced first.
async fn position_get_best_price() -> anyhow::Result<()> {
    let _ = tracing_subscriber::fmt::try_init();
    let storage = TempStorage::new().await?.apply_default_genesis().await?;
    let mut state = Arc::new(StateDelta::new(storage.latest_snapshot()));
    let mut state_tx = state.try_begin_transaction().unwrap();
    let gn = asset::REGISTRY.parse_unit("gn");
    let penumbra = asset::REGISTRY.parse_unit("penumbra");

    let pair = DirectedTradingPair::new(gn.id(), penumbra.id());
    let position_1 = Position::new(
        OsRng,
        pair,
        1,
        1u64.into(),
        100u64.into(),
        Reserves {
            r1: 0u64.into(),
            r2: 10_000u64.into(),
        },
    );

    let position_2 = Position::new(
        OsRng,
        pair,
        0,
        1u64.into(),
        101u64.into(),
        Reserves {
            r1: 10_001u64.into(),
            r2: 0u64.into(),
        },
    );
    state_tx.put_position(position_1.clone());
    state_tx.put_position(position_2.clone());

    let positions = state_tx
        .positions_by_price(&pair)
        .then(|result| async {
            let id = result.unwrap();
            let position = state_tx.position_by_id(&id).await.unwrap().unwrap();
            position
        })
        .collect::<Vec<position::Position>>()
        .await;

    assert_eq!(positions.len(), 1);
    assert_eq!(positions[0].reserves.r1, position_1.reserves.r1);
    assert_eq!(positions[0].reserves.r2, position_1.reserves.r2);
    assert_eq!(positions[0].phi, position_1.phi);
    assert_eq!(positions[0].nonce, position_1.nonce);

    let pair = pair.flip();

    let positions = state_tx
        .positions_by_price(&pair)
        .then(|result| async {
            let id = result.unwrap();
            let position = state_tx.position_by_id(&id).await.unwrap().unwrap();
            position
        })
        .collect::<Vec<position::Position>>()
        .await;

    assert_eq!(positions.len(), 1);
    assert_eq!(positions[0].reserves.r1, position_2.reserves.r1);
    assert_eq!(positions[0].reserves.r2, position_2.reserves.r2);
    assert_eq!(positions[0].phi, position_2.phi);
    assert_eq!(positions[0].nonce, position_2.nonce);
    Ok(())
}

#[tokio::test]
/// Test that positions are fetched in-order and that updating reserves
/// deindex them correctly.
async fn test_multiple_similar_position() -> anyhow::Result<()> {
    let storage = TempStorage::new().await?.apply_default_genesis().await?;
    let mut state = Arc::new(StateDelta::new(storage.latest_snapshot()));
    let mut state_tx = state.try_begin_transaction().unwrap();

    let gm = asset::REGISTRY.parse_unit("gm");
    let gn = asset::REGISTRY.parse_unit("gn");

    let pair_1 = Market::new(gm.clone(), gn.clone());

    let one = 1u64.into();
    let price1 = one;
    let mut buy_1 = limit_buy(pair_1.clone(), 1u64.into(), price1);
    let mut buy_2 = limit_buy(pair_1.clone(), 1u64.into(), price1);
    buy_1.nonce = [1u8; 32];
    buy_2.nonce = [2u8; 32];
    state_tx.put_position(buy_1.clone());
    state_tx.put_position(buy_2.clone());

    let mut p_1 = state_tx
        .best_position(&pair_1.into_directed_trading_pair())
        .await
        .unwrap()
        .expect("we just posted two positions");
    assert_eq!(p_1.nonce, buy_1.nonce);
    p_1.reserves = p_1.reserves.flip();
    state_tx.put_position(p_1);

    let mut p_2 = state_tx
        .best_position(&pair_1.into_directed_trading_pair())
        .await
        .unwrap()
        .expect("there is one position remaining");
    assert_eq!(p_2.nonce, buy_2.nonce);
    p_2.reserves = p_2.reserves.flip();
    state_tx.put_position(p_2);

    assert!(state_tx
        .best_position(&pair_1.into_directed_trading_pair())
        .await
        .unwrap()
        .is_none());
    Ok(())
}
#[tokio::test]
async fn fill_route_constraint_stacked() -> anyhow::Result<()> {
    let storage = TempStorage::new().await?.apply_default_genesis().await?;
    let mut state = Arc::new(StateDelta::new(storage.latest_snapshot()));
    let mut state_tx = state.try_begin_transaction().unwrap();
    /*
            ------------------------------------------------------------------------------------------------------------
            |       Pair 1: gm <> gn       |       Pair 2: gn <> penumbra        |       Pair 3: penumbra <> pusd      |
            ------------------------------------------------------------------------------------------------------------
            | ^-bids---------asks-v        |    ^-bids---------asks-v             |       ^-bids---------asks-v        |
            |           3gm@2              |           1gn@2                      |           1penumbra@10000          |
            |           2gm@1              |          50gn@1                      |            1penumbra@3100          |
            |                              |          50gn@1                      |          198penumbra@3000          |
            |                              |          50gn@1                      |           1penumbra@2500           |
            |                              |                                      |           1penumbra@2000           |
            ------------------------------------------------------------------------------------------------------------
            * marginal price
            Delta_1 = 4gm
            Lambda_2 = 2000 + 2500
    */

    let gm = asset::REGISTRY.parse_unit("gm");
    let gn = asset::REGISTRY.parse_unit("gn");
    let penumbra = asset::REGISTRY.parse_unit("penumbra");
    let pusd = asset::REGISTRY.parse_unit("pusd");

    let pair_1 = Market::new(gm.clone(), gn.clone());
    let pair_2 = Market::new(gn.clone(), penumbra.clone());
    let pair_3 = Market::new(penumbra.clone(), pusd.clone());

    let one: Amount = 1u64.into();

    let price1 = one;
    let price2 = 2u64.into();

    let buy_1 = limit_buy(pair_1.clone(), 3u64.into(), price2);
    let buy_2 = limit_buy(pair_1.clone(), 1u64.into(), price1);
    state_tx.put_position(buy_1);
    state_tx.put_position(buy_2);

    /* pair 2 */
    let price2 = Amount::from(2u64);

    let buy_1 = limit_buy(pair_2.clone(), 1u64.into(), price2);
    let buy_2 = limit_buy(pair_2.clone(), 50u64.into(), price1);
    let buy_3 = limit_buy(pair_2.clone(), 50u64.into(), price1);
    let buy_4 = limit_buy(pair_2.clone(), 50u64.into(), price1);

    state_tx.put_position(buy_1);
    state_tx.put_position(buy_2);
    state_tx.put_position(buy_3);
    state_tx.put_position(buy_4);

    /* pair 3 */
    let price2000 = 2000u64.into();
    let price2500 = 2500u64.into();
    let price3000 = 3000u64.into();
    let price3100 = 3100u64.into();
    let price10000 = 10_000u64.into();

    let buy_1 = limit_buy(pair_3.clone(), 1u64.into(), price2000);
    let buy_2 = limit_buy(pair_3.clone(), 1u64.into(), price2500);
    let buy_3 = limit_buy(pair_3.clone(), 198u64.into(), price3000);
    let buy_4 = limit_buy(pair_3.clone(), 1u64.into(), price3100);
    let buy_5 = limit_buy(pair_3.clone(), 1u64.into(), price10000);

    state_tx.put_position(buy_1);
    state_tx.put_position(buy_2);
    state_tx.put_position(buy_3);
    state_tx.put_position(buy_4);
    state_tx.put_position(buy_5);

    let delta_1 = Value {
        asset_id: gm.id(),
        amount: Amount::from(4u64) * gm.unit_amount(),
    };

    let route = vec![gn.id(), penumbra.id(), pusd.id()];

    let spill_price = U128x128::from(Amount::from(1_000_000_000u64) * pusd.unit_amount());

    let (unfilled, output) =
        FillRoute::fill_route(&mut state_tx, delta_1, &route, Some(spill_price))
            .await
            .unwrap();

    // let output_cal = U128x128::ratio(output.amount, pusd.unit_amount()).unwrap();
    let desired_output: Amount = (Amount::from(10_000u64)
        + Amount::from(3100u64)
        + Amount::from(6u64) * Amount::from(3000u64))
        * pusd.unit_amount();

    assert_eq!(unfilled.asset_id, gm.id());
    assert_eq!(unfilled.amount, Amount::zero());

    assert_eq!(output.asset_id, pusd.id());
    assert_eq!(output.amount, desired_output);

    Ok(())
}

#[tokio::test]
async fn fill_route_constraint_1() -> anyhow::Result<()> {
    let _ = tracing_subscriber::fmt::try_init();
    let storage = TempStorage::new().await?.apply_default_genesis().await?;
    let mut state = Arc::new(StateDelta::new(storage.latest_snapshot()));
    let mut state_tx = state.try_begin_transaction().unwrap();
    /*
            ------------------------------------------------------------------------------------------------------------
            |       Pair 1: gm <> gn       |       Pair 2: gn <> penumbra        |       Pair 3: penumbra <> pusd      |
            ------------------------------------------------------------------------------------------------------------
            | ^-bids---------asks-v        |    ^-bids---------asks-v             |       ^-bids---------asks-v        |
            |         200gm@1              |          50gn@2                      |           1penumbra@10000          |
            |                              |          50gn@2                      |            1penumbra@3100          |
            |                              |          50gn@2                      |          198penumbra@3000          |
            |                              |          50gn@2                      |           1penumbra@2500           |
            |                              |                                      |           1penumbra@2000           |
            ------------------------------------------------------------------------------------------------------------
            Delta_1 = 4gm
            Delta_2 = $0
            Lambda_1 = 0gm
            Lambda_2 = $10,000 + $3100 + 6 * $3000 = $29,100
    */

    let gm = asset::REGISTRY.parse_unit("gm");
    let gn = asset::REGISTRY.parse_unit("gn");
    let penumbra = asset::REGISTRY.parse_unit("penumbra");
    let pusd = asset::REGISTRY.parse_unit("pusd");

    let pair_1 = Market::new(gm.clone(), gn.clone());
    let pair_2 = Market::new(gn.clone(), penumbra.clone());
    let pair_3 = Market::new(penumbra.clone(), pusd.clone());

    let one: Amount = 1u64.into();

    let price1 = one;

    let buy_1 = limit_buy(pair_1.clone(), 200u64.into(), price1);
    state_tx.put_position(buy_1);

    /* pair 2 */
    let price2 = Amount::from(2u64);

    let buy_1 = limit_buy(pair_2.clone(), 50u64.into(), price2);
    let buy_2 = limit_buy(pair_2.clone(), 50u64.into(), price2);
    let buy_3 = limit_buy(pair_2.clone(), 50u64.into(), price2);
    let buy_4 = limit_buy(pair_2.clone(), 50u64.into(), price2);

    state_tx.put_position(buy_1);
    state_tx.put_position(buy_2);
    state_tx.put_position(buy_3);
    state_tx.put_position(buy_4);

    /* pair 3 */
    let price2000 = 2000u64.into();
    let price2500 = 2500u64.into();
    let price3000 = 3000u64.into();
    let price3100 = 3100u64.into();
    let price10000 = 10_000u64.into();

    let buy_1 = limit_buy(pair_3.clone(), 1u64.into(), price2000);
    let buy_2 = limit_buy(pair_3.clone(), 1u64.into(), price2500);
    let buy_3 = limit_buy(pair_3.clone(), 198u64.into(), price3000);
    let buy_4 = limit_buy(pair_3.clone(), 1u64.into(), price3100);
    let buy_5 = limit_buy(pair_3.clone(), 1u64.into(), price10000);

    state_tx.put_position(buy_1);
    state_tx.put_position(buy_2);
    state_tx.put_position(buy_3);
    state_tx.put_position(buy_4);
    state_tx.put_position(buy_5);

    let delta_1 = Value {
        asset_id: gm.id(),
        amount: Amount::from(4u64) * gm.unit_amount(),
    };

    let route = vec![gn.id(), penumbra.id(), pusd.id()];

    let spill_price = U128x128::from(Amount::from(1_000_000_000u64) * pusd.unit_amount());

    let (unfilled, output) =
        FillRoute::fill_route(&mut state_tx, delta_1, &route, Some(spill_price))
            .await
            .unwrap();

    let desired_output: Amount = (Amount::from(10_000u64)
        + Amount::from(3100u64)
        + Amount::from(6u64) * Amount::from(3000u64))
        * pusd.unit_amount();

    assert_eq!(unfilled.asset_id, gm.id());
    assert_eq!(unfilled.amount, Amount::zero());

    assert_eq!(output.asset_id, pusd.id());
    assert_eq!(output.amount, desired_output);

    Ok(())
}

#[tokio::test]
async fn fill_route_unconstrained() -> anyhow::Result<()> {
    let _ = tracing_subscriber::fmt::try_init();
    let storage = TempStorage::new().await?.apply_default_genesis().await?;
    let mut state = Arc::new(StateDelta::new(storage.latest_snapshot()));
    let mut state_tx = state.try_begin_transaction().unwrap();
    /*
            ------------------------------------------------------------------------------------------------------------
            |       Pair 1: gm <> gn       |       Pair 2: gn <> penumbra        |       Pair 3: penumbra <> pusd      |
            ------------------------------------------------------------------------------------------------------------
            |                              |                                     |                                     |
            | ^-bids---------asks-v        |   ^-bids---------asks-v             |   ^-bids---------asks-v             |
            |        1gm@1                 |          1gn@2                      |         1penumbra@1500              |
            |        1gm@1                 |          1gn@2                      |         1penumbra@1500              |
            |                              |                                     |         1penumbra@1500              |
            |                              |                                     |         1penumbra@1500              |
            |                              |                                     |         1penumbra@1500              |
            ------------------------------------------------------------------------------------------------------------
    */

    let gm = asset::REGISTRY.parse_unit("gm");
    let gn = asset::REGISTRY.parse_unit("gn");
    let penumbra = asset::REGISTRY.parse_unit("penumbra");
    let pusd = asset::REGISTRY.parse_unit("pusd");

    let pair_1 = Market::new(gm.clone(), gn.clone());
    let pair_2 = Market::new(gn.clone(), penumbra.clone());
    let pair_3 = Market::new(penumbra.clone(), pusd.clone());

    let one = 1u64.into();
    let price1 = one;
    let buy_1 = limit_buy(pair_1.clone(), 1u64.into(), price1);
    let buy_2 = limit_buy(pair_1.clone(), 1u64.into(), price1);
    state_tx.put_position(buy_1);
    state_tx.put_position(buy_2);

    let price2 = 2u64.into();
    let buy_1 = limit_buy(pair_2.clone(), 1u64.into(), price2);
    let buy_2 = limit_buy(pair_2.clone(), 1u64.into(), price2);
    state_tx.put_position(buy_1);
    state_tx.put_position(buy_2);

    let price1500 = 1500u64.into();
    let buy_1 = limit_buy(pair_3.clone(), 1u64.into(), price1500);
    let buy_2 = limit_buy(pair_3.clone(), 1u64.into(), price1500);
    let buy_3 = limit_buy(pair_3.clone(), 1u64.into(), price1500);
    let buy_4 = limit_buy(pair_3.clone(), 1u64.into(), price1500);
    let buy_5 = limit_buy(pair_3.clone(), 1u64.into(), price1500);
    state_tx.put_position(buy_1);
    state_tx.put_position(buy_2);
    state_tx.put_position(buy_3);
    state_tx.put_position(buy_4);
    state_tx.put_position(buy_5);

    let delta_1 = Value {
        asset_id: gm.id(),
        amount: Amount::from(1u64) * gm.unit_amount(),
    };

    let route = vec![gn.id(), penumbra.id(), pusd.id()];

    let spill_price =
        (U128x128::from(1_000_000_000_000u64) * U128x128::from(pusd.unit_amount())).unwrap();

    let (unfilled, output) =
        FillRoute::fill_route(&mut state_tx, delta_1, &route, Some(spill_price))
            .await
            .unwrap();

    let desired_output = Amount::from(3000u64) * pusd.unit_amount();

    assert_eq!(unfilled.amount, Amount::zero());
    assert_eq!(unfilled.asset_id, gm.id());
    assert_eq!(output.amount, desired_output);
    assert_eq!(output.asset_id, pusd.id());

    Ok(())
}

#[tokio::test]
/// Test that we only fill up to the specified spill price.
/// TODO(erwan): stub, fleshing this out later.
async fn fill_route_hit_spill_price() -> anyhow::Result<()> {
    let _ = tracing_subscriber::fmt::try_init();
    let storage = TempStorage::new().await?.apply_default_genesis().await?;
    let mut state = Arc::new(StateDelta::new(storage.latest_snapshot()));
    let mut state_tx = state.try_begin_transaction().unwrap();
    /*
            ------------------------------------------------------------------------------------------------------------
            |       Pair 1: gm <> gn       |       Pair 2: gn <> penumbra        |       Pair 3: penumbra <> pusd      |
            ------------------------------------------------------------------------------------------------------------
            |                              |                                     |                                     |
            | ^-bids---------asks-v        |   ^-bids---------asks-v             |   ^-bids---------asks-v             |
            |        1gm@1                 |          1gn@1                      |         1penumbra@1500              |
            |        2gm@1                 |          1gn@1                      |         1penumbra@1400              |
            |                              |          1gn@1                      |         1penumbra@1300              |
            ------------------------------------------------------------------------------------------------------------
    */

    let gm = asset::REGISTRY.parse_unit("gm");
    let gn = asset::REGISTRY.parse_unit("gn");
    let penumbra = asset::REGISTRY.parse_unit("penumbra");
    let pusd = asset::REGISTRY.parse_unit("pusd");

    let pair_1 = Market::new(gm.clone(), gn.clone());
    let pair_2 = Market::new(gn.clone(), penumbra.clone());
    let pair_3 = Market::new(penumbra.clone(), pusd.clone());

    let one = 1u64.into();
    let price1 = one;
    let buy_1 = limit_buy(pair_1.clone(), 1u64.into(), price1);
    let buy_2 = limit_buy(pair_1.clone(), 2u64.into(), price1);
    state_tx.put_position(buy_1);
    state_tx.put_position(buy_2);

    let buy_1 = limit_buy(pair_2.clone(), one, price1);
    let buy_2 = limit_buy(pair_2.clone(), one, price1);
    let buy_3 = limit_buy(pair_2.clone(), one, price1);
    state_tx.put_position(buy_1);
    state_tx.put_position(buy_2);
    state_tx.put_position(buy_3);

    let price1500 = Amount::from(1500u64);
    let price1400 = Amount::from(1400u64);
    let price1300 = Amount::from(1300u64);

    let buy_1 = limit_buy(pair_3.clone(), one, price1500);
    let buy_2 = limit_buy(pair_3.clone(), one, price1400);
    let buy_3 = limit_buy(pair_3.clone(), one, price1300);
    state_tx.put_position(buy_1);
    state_tx.put_position(buy_2);
    state_tx.put_position(buy_3);

    let delta_1 = Value {
        asset_id: gm.id(),
        amount: Amount::from(3u64) * gm.unit_amount(),
    };

    let route = vec![gn.id(), penumbra.id(), pusd.id()];

    let valuation_penumbra =
        (U128x128::from(price1400) * U128x128::from(pusd.unit_amount())).unwrap();
    let valuation_gm = (U128x128::from(one) * U128x128::from(gm.unit_amount())).unwrap();
    let spill_price = U128x128::ratio(valuation_gm, valuation_penumbra).unwrap();

    let (unfilled, output) =
        FillRoute::fill_route(&mut state_tx, delta_1, &route, Some(spill_price))
            .await
            .unwrap();

    let desired_output = Amount::from(2900u64) * pusd.unit_amount();

    let one_gm = gm.unit_amount() * one;

    assert_eq!(unfilled.amount, one_gm);
    assert_eq!(unfilled.asset_id, gm.id());
    assert_eq!(output.amount, desired_output);
    assert_eq!(output.asset_id, pusd.id());

    Ok(())
}

#[tokio::test]
/// Test that crafts the positions with the smallest effective price possible
/// and tries to cause an underflow during routing execution.
/// TODO(erwan): stub, fleshing this out later.
async fn fill_route_underflow_effective_price() -> anyhow::Result<()> {
    Ok(())
}

// TODO: remove this ignore once the test passes
#[ignore]
#[tokio::test]
async fn simple_route() -> anyhow::Result<()> {
    let _ = tracing_subscriber::fmt::try_init();
    let storage = TempStorage::new().await?.apply_default_genesis().await?;
    let mut state = Arc::new(StateDelta::new(storage.latest_snapshot()));
    let mut state_tx = state.try_begin_transaction().unwrap();

    let gn = asset::REGISTRY.parse_unit("gn");
    let penumbra = asset::REGISTRY.parse_unit("penumbra");

    let pair_1 = Market::new(gn.clone(), penumbra.clone());

    // Create a single 1:1 gn:penumbra position (i.e. buy 1 gn at 1 penumbra).
    let buy_1 = limit_buy(pair_1.clone(), 1u64.into(), 1u64.into());
    state_tx.put_position(buy_1);

    // We should be able to call path_search and route through that position.
    let (path, _spill) = state.path_search(gn.id(), penumbra.id(), 1).await.unwrap();

    assert!(path.is_some(), "path exists between gn<->penumbra");
    assert!(path.clone().unwrap().len() == 1, "path is of length 1");
    assert!(path.unwrap()[0] == penumbra.id(), "path[0] is penumbra");

    Ok(())
}

#[tokio::test]
async fn best_position_route_and_fill() -> anyhow::Result<()> {
    let _ = tracing_subscriber::fmt::try_init();
    let storage = TempStorage::new().await?.apply_default_genesis().await?;
    let mut state = Arc::new(StateDelta::new(storage.latest_snapshot()));
    let mut state_tx = state.try_begin_transaction().unwrap();

    let gn = asset::REGISTRY.parse_unit("gn");
    let penumbra = asset::REGISTRY.parse_unit("penumbra");

    let pair_1 = Market::new(gn.clone(), penumbra.clone());

    // Create a single 1:1 gn:penumbra position (i.e. buy 1 gn at 1 penumbra).
    let buy_1 = limit_buy(pair_1.clone(), 1u64.into(), 1u64.into());
    state_tx.put_position(buy_1);
    state_tx.apply();

    // We should be able to call path_search and route through that position.
    let (path, _spill) = state.path_search(gn.id(), penumbra.id(), 4).await.unwrap();

    assert!(path.is_some(), "path exists between gn<->penumbra");
    assert!(path.clone().unwrap().len() == 1, "path is of length 1");
    assert!(path.unwrap()[0] == penumbra.id(), "path[0] is penumbra");

    // Now we should be able to fill a 1:1 gn:penumbra swap.
    let trading_pair = pair_1.into_directed_trading_pair().into();

    let mut swap_flow = state.swap_flow(&trading_pair);

    assert!(trading_pair.asset_1() == penumbra.id());

    // Add the amount of each asset being swapped to the batch swap flow.
    swap_flow.0 += MockFlowCiphertext::new(0u32.into());
    swap_flow.1 += MockFlowCiphertext::new(1u32.into());

    // Set the batch swap flow for the trading pair.
    Arc::get_mut(&mut state)
        .unwrap()
        .put_swap_flow(&trading_pair, swap_flow.clone());
    state
        .handle_batch_swaps(trading_pair, swap_flow, 0u32.into(), 0)
        .await
        .expect("unable to process batch swaps");

    // Output data should have 1 penumbra out and 1 gn in.
    let output_data = state.output_data(0, trading_pair).await?.unwrap();

    // 0 penumbra in
    assert_eq!(output_data.delta_1, 0u64.into());
    // 1 gn in
    assert_eq!(output_data.delta_2, 1u64.into());
    // 0 unfilled penumbra out
    assert_eq!(output_data.lambda_1_1, 0u64.into());
    // 0 gn out for penumbra -> gn
    assert_eq!(output_data.lambda_2_1, 0u64.into());
    // 1 penumbra out for gn -> penumbra
    assert_eq!(output_data.lambda_1_2, 1u64.into());
    // 0 unfilled gn
    assert_eq!(output_data.lambda_2_2, 0u64.into());

    Ok(())
}

#[tokio::test]
async fn multi_hop_route_and_fill() -> anyhow::Result<()> {
    let _ = tracing_subscriber::fmt::try_init();
    let storage = TempStorage::new().await?.apply_default_genesis().await?;
    let mut state = Arc::new(StateDelta::new(storage.latest_snapshot()));
    let mut state_tx = state.try_begin_transaction().unwrap();

    let gm = asset::REGISTRY.parse_unit("gm");
    let gn = asset::REGISTRY.parse_unit("gn");
    let penumbra = asset::REGISTRY.parse_unit("penumbra");

    let pair_gn_penumbra = Market::new(gn.clone(), penumbra.clone());
    let pair_gm_gn = Market::new(gm.clone(), gn.clone());
    let pair_gn_gm = Market::new(gn.clone(), gm.clone());
    let pair_gm_penumbra = Market::new(gm.clone(), penumbra.clone());

    // Create a 2:1 penumbra:gm position (i.e. buy 20 gm at 2 penumbra each).
    let buy_1 = limit_buy_pq(
        pair_gm_penumbra.clone(),
        5u64.into(),
        1u64.into(),
        2u64.into(),
        0u32,
    );
    state_tx.put_position(buy_1);

    // Create a 2.1:1 penumbra:gm position (i.e. buy 40 gm at 2.1 penumbra each).
    let buy_2 = limit_buy_pq(
        pair_gm_penumbra.clone(),
        40u64.into(),
        1000000u64.into(),
        2100000u64.into(),
        0u32,
    );
    state_tx.put_position(buy_2);

    // Create a 2.2:1 penumbra:gm position (i.e. buy 160 gm at 2.2 penumbra each).
    let buy_3 = limit_buy_pq(
        pair_gm_penumbra.clone(),
        160u64.into(),
        1000000u64.into(),
        2200000u64.into(),
        0u32,
    );
    state_tx.put_position(buy_3);

    // Create a 1:1 gm:gn position (i.e. buy 100 gm at 1 gn each).
    let buy_4 = limit_buy_pq(
        pair_gm_gn.clone(),
        100u64.into(),
        1u64.into(),
        2u64.into(),
        // with 20bps fee
        20u32,
    );
    state_tx.put_position(buy_4);

    // Create a 1.9:1 penumbra:gn position (i.e. buy 160 gn at 1.9 penumbra each).
    let buy_5 = Position::new(
        OsRng,
        pair_gn_penumbra.into_directed_trading_pair(),
        0u32,
        1000000u64.into(),
        1900000u64.into(),
        Reserves {
            r1: Amount::zero(),
            r2: 80000000u32.into(),
        },
    );
    state_tx.put_position(buy_5);

    // Create a 1:1 gm:gn position (i.e. buy 100 gn at 1 gm each).
    let buy_6 = limit_buy_pq(
        pair_gn_gm.clone(),
        100u64.into(),
        1u64.into(),
        1u64.into(),
        // with 20bps fee
        20u32,
    );
    state_tx.put_position(buy_6);

    state_tx.apply();

    // Now if we swap 1000gm into penumbra, we should not get total execution, but we should
    // consume all penumbra liquidity on the direct gm:penumbra pairs, as well as route through the
    // gm:gn and gn:penumbra pairs to obtain penumbra.
    let (path, _spill) = state.path_search(gm.id(), penumbra.id(), 4).await.unwrap();

    assert!(path.is_some(), "path exists between gm<->penumbra");
    assert!(path.unwrap()[0] == penumbra.id(), "path[0] is penumbra");

    let trading_pair = pair_gm_penumbra.into_directed_trading_pair().into();

    let mut swap_flow = state.swap_flow(&trading_pair);

    assert!(trading_pair.asset_1() == gm.id());

    // Add the amount of each asset being swapped to the batch swap flow.
    swap_flow.0 += MockFlowCiphertext::new(1_000_000_000_000u64.into());
    swap_flow.1 += MockFlowCiphertext::new(0u32.into());

    // Set the batch swap flow for the trading pair.
    Arc::get_mut(&mut state)
        .unwrap()
        .put_swap_flow(&trading_pair, swap_flow.clone());
    state
        .handle_batch_swaps(trading_pair, swap_flow, 0u32.into(), 0)
        .await
        .expect("unable to process batch swaps");

    // Output data should have 1 penumbra out and 1000000 gm in.
    let output_data = state.output_data(0, trading_pair).await?.unwrap();

    // 1000000 gm in
    assert_eq!(output_data.delta_1, 1000000000000u64.into());
    // 0 penumbra in
    assert_eq!(output_data.delta_2, 0u64.into());
    // Some gm leftover
    assert!(output_data.lambda_1_1 > 0u64.into());

    // Verify all positions that provided `penumbra` have had all their liquidity consumed.
    let mut s = state.all_positions();
    while let Some(position) = s.next().await.transpose()? {
        let trading_pair = position.phi.pair;

        if trading_pair.asset_1() == penumbra.id() {
            assert_eq!(position.reserves.r1, 0u64.into());
        }

        if trading_pair.asset_2() == penumbra.id() {
            assert_eq!(position.reserves.r2, 0u64.into());
        }
    }

    Ok(())
}<|MERGE_RESOLUTION|>--- conflicted
+++ resolved
@@ -306,24 +306,6 @@
     s.put_position(position_8);
 }
 
-<<<<<<< HEAD
-#[derive(Clone, Debug)]
-struct Market {
-    start: Unit,
-    end: Unit,
-}
-
-impl Market {
-    fn new(start: Unit, end: Unit) -> Self {
-        Self { start, end }
-    }
-    fn into_directed_trading_pair(&self) -> DirectedTradingPair {
-        DirectedTradingPair {
-            start: self.start.id(),
-            end: self.end.id(),
-        }
-    }
-}
 
 /// Create a `Position` to buy `asset_1` using `asset_2` with explicit p/q.
 /// e.g. "Buy `quantity` of `asset_1` for `price` units of `asset_2` each.
@@ -341,8 +323,7 @@
     )
 }
 
-=======
->>>>>>> dd600b49
+
 /// Create a `Position` to buy `asset_1` using `asset_2`.
 /// e.g. "Buy `quantity` of `asset_1` for `price` units of `asset_2` each.
 fn limit_buy(market: Market, quantity: Amount, price_in_numeraire: Amount) -> Position {
