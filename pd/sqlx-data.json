{
  "db": "PostgreSQL",
  "04f479f64381a7ea02bd9ae155d4ef6bf31e44f64705c7b36f6ad74aca2f115b": {
    "query": "SELECT tm_pubkey, voting_power FROM validators",
    "describe": {
      "columns": [
        {
          "ordinal": 0,
          "name": "tm_pubkey",
          "type_info": "Bytea"
        },
        {
          "ordinal": 1,
          "name": "voting_power",
          "type_info": "Int8"
        }
      ],
      "parameters": {
        "Left": []
      },
      "nullable": [
        false,
        false
      ]
    }
  },
  "0c6a89db4de3642914e3cddf6e08a042eac9b140a03118943170433527ef5cc3": {
    "query": "INSERT INTO nullifiers VALUES ($1, $2)",
    "describe": {
      "columns": [],
      "parameters": {
        "Left": [
          "Bytea",
          "Int8"
        ]
      },
      "nullable": []
    }
  },
  "1abc3c48b127eee2761f3385541e195f9aca35269e6db0c41e3f67a0e04f280b": {
    "query": "SELECT denom, asset_id FROM assets WHERE asset_id = $1",
    "describe": {
      "columns": [
        {
          "ordinal": 0,
          "name": "denom",
          "type_info": "Varchar"
        },
        {
          "ordinal": 1,
          "name": "asset_id",
          "type_info": "Bytea"
        }
      ],
      "parameters": {
        "Left": [
          "Bytea"
        ]
      },
      "nullable": [
        false,
        false
      ]
    }
  },
  "3cbb441b10f4a068c16dd3a40accd689be26f2a6619b363fd966ee10e740f07b": {
    "query": " INSERT INTO assets ( asset_id, denom) VALUES ($1, $2)",
    "describe": {
      "columns": [],
      "parameters": {
        "Left": [
          "Bytea",
          "Varchar"
        ]
      },
      "nullable": []
    }
  },
<<<<<<< HEAD
  "4884a9a5c71b41388c2c0841fd0af1fc65ec04ec357160c27615cec21aa0eb2b": {
    "query": "SELECT note_commitment, ephemeral_key, encrypted_note FROM notes WHERE height BETWEEN $1 AND $2",
    "describe": {
      "columns": [
        {
          "ordinal": 0,
          "name": "note_commitment",
          "type_info": "Bytea"
        },
        {
          "ordinal": 1,
          "name": "ephemeral_key",
          "type_info": "Bytea"
        },
        {
          "ordinal": 2,
          "name": "encrypted_note",
          "type_info": "Bytea"
        }
      ],
      "parameters": {
        "Left": [
          "Int8",
          "Int8"
        ]
      },
      "nullable": [
        false,
        false,
        false
      ]
=======
  "3d56b7352d39010ff9e047b71268c26d00e9629870f21a98971ffd1b4f81a231": {
    "query": "INSERT INTO validators (tm_pubkey, voting_power) VALUES ($1, $2)",
    "describe": {
      "columns": [],
      "parameters": {
        "Left": [
          "Bytea",
          "Int8"
        ]
      },
      "nullable": []
    }
  },
  "51084a18f15226a89dfdfb35e5de7172b4053d495d728934a20528ab4dcf713b": {
    "query": "CREATE TABLE IF NOT EXISTS validators (\n    tm_pubkey bytea NOT NULL PRIMARY KEY,\n    voting_power bigint NOT NULL\n)",
    "describe": {
      "columns": [],
      "parameters": {
        "Left": []
      },
      "nullable": []
>>>>>>> 9c4cfb2b
    }
  },
  "51f515cc43458854df653c298142e6c77b2905b453f85c31ae1a0f56fbce1c2a": {
    "query": "\nINSERT INTO blobs (id, data) VALUES ('nct', $1)\nON CONFLICT (id) DO UPDATE SET data = $1\n",
    "describe": {
      "columns": [],
      "parameters": {
        "Left": [
          "Bytea"
        ]
      },
      "nullable": []
    }
  },
  "56ac73fb90a557deadc0ced8c798a1a39ea01fafe58f940528e53836cfdaf986": {
    "query": "CREATE TABLE IF NOT EXISTS assets (\n    asset_id bytea PRIMARY KEY NOT NULL,\n    denom varchar NOT NULL\n)",
    "describe": {
      "columns": [],
      "parameters": {
        "Left": []
      },
      "nullable": []
    }
  },
  "6608d5e9a28ac8f0864c4e9c08937e3a49dff68ef3202f4dcc2e0c2443d68968": {
    "query": "CREATE TABLE IF NOT EXISTS blocks (\n    height bigint PRIMARY KEY,\n    nct_anchor bytea NOT NULL,\n    app_hash bytea NOT NULL\n)",
    "describe": {
      "columns": [],
      "parameters": {
        "Left": []
      },
      "nullable": []
    }
  },
  "673a8ddb83336e82fe43107119f7768381063102e0aff3a24dcc9fa7195ebadb": {
    "query": "CREATE TABLE IF NOT EXISTS nullifiers (\n    nullifier bytea PRIMARY KEY,\n    height bigint NOT NULL REFERENCES blocks (height)\n)",
    "describe": {
      "columns": [],
      "parameters": {
        "Left": []
      },
      "nullable": []
    }
  },
  "68ecee6442fbca8293efe210d7b798e0a070f2be083b074583048ac513c3dc96": {
    "query": "INSERT INTO blocks (height, nct_anchor, app_hash) VALUES ($1, $2, $3)",
    "describe": {
      "columns": [],
      "parameters": {
        "Left": [
          "Int8",
          "Bytea",
          "Bytea"
        ]
      },
      "nullable": []
    }
  },
  "6ad227b21367ed03f7a27a5ec65a3499e5edecd8f94ed786751ee5a16321acaa": {
    "query": "SELECT nct_anchor AS \"nct_anchor: merkle::Root\" FROM blocks ORDER BY height DESC LIMIT $1",
    "describe": {
      "columns": [
        {
          "ordinal": 0,
          "name": "nct_anchor: merkle::Root",
          "type_info": "Bytea"
        }
      ],
      "parameters": {
        "Left": [
          "Int8"
        ]
      },
      "nullable": [
        false
      ]
    }
  },
  "73e0b933842ff451654acd14f7a681c505aed832f9158fd800bf32b21916625e": {
    "query": "SELECT transaction_id FROM notes WHERE note_commitment = $1",
    "describe": {
      "columns": [
        {
          "ordinal": 0,
          "name": "transaction_id",
          "type_info": "Bytea"
        }
      ],
      "parameters": {
        "Left": [
          "Bytea"
        ]
      },
      "nullable": [
        false
      ]
    }
  },
  "7542a4b3510cb47b2eec584ef77e8dc1d86ca90ba4143eff091fa35e90277007": {
    "query": "\nINSERT INTO notes (\n    note_commitment,\n    ephemeral_key,\n    encrypted_note,\n    transaction_id,\n    height\n) VALUES ($1, $2, $3, $4, $5)\n",
    "describe": {
      "columns": [],
      "parameters": {
        "Left": [
          "Bytea",
          "Bytea",
          "Bytea",
          "Bytea",
          "Int8"
        ]
      },
      "nullable": []
    }
  },
  "8195450f9f1cedf05eebd974adbdc42dc70a8e2abb7753d7b02cba03786bee0d": {
    "query": "SELECT denom, asset_id FROM assets",
    "describe": {
      "columns": [
        {
          "ordinal": 0,
          "name": "denom",
          "type_info": "Varchar"
        },
        {
          "ordinal": 1,
          "name": "asset_id",
          "type_info": "Bytea"
        }
      ],
      "parameters": {
        "Left": []
      },
      "nullable": [
        false,
        false
      ]
    }
  },
  "9024aaa179b92038a276abd92a8f20b3a28133ea8435c1d4d9ae4bc3ec31158a": {
    "query": "SELECT height, nct_anchor AS \"nct_anchor: merkle::Root\", app_hash FROM blocks ORDER BY height DESC LIMIT 1",
    "describe": {
      "columns": [
        {
          "ordinal": 0,
          "name": "height",
          "type_info": "Int8"
        },
        {
          "ordinal": 1,
          "name": "nct_anchor: merkle::Root",
          "type_info": "Bytea"
        },
        {
          "ordinal": 2,
          "name": "app_hash",
          "type_info": "Bytea"
        }
      ],
      "parameters": {
        "Left": []
      },
      "nullable": [
        false,
        false,
        false
      ]
    }
  },
  "a0a83fb42dc6ec8a9af35a29a492ad1651c13e047af85a25ebc41fdbd1909da7": {
    "query": "CREATE TABLE IF NOT EXISTS notes (\n    note_commitment bytea PRIMARY KEY,\n    ephemeral_key bytea NOT NULL,\n    encrypted_note bytea NOT NULL,\n    transaction_id bytea NOT NULL,\n    height bigint REFERENCES blocks (height)\n)",
    "describe": {
      "columns": [],
      "parameters": {
        "Left": []
      },
      "nullable": []
    }
  },
  "aed57af72fe55a40c7fe24c06ff908821372686522783850b2db72fbed2aa9e4": {
    "query": "SELECT id, data FROM blobs WHERE id = 'nct';",
    "describe": {
      "columns": [
        {
          "ordinal": 0,
          "name": "id",
          "type_info": "Varchar"
        },
        {
          "ordinal": 1,
          "name": "data",
          "type_info": "Bytea"
        }
      ],
      "parameters": {
        "Left": []
      },
      "nullable": [
        false,
        false
      ]
    }
  },
  "b0072d74024c1d80ef0b060123307b745b0013f4ef62394444683d4817c2a609": {
    "query": "SELECT nullifier FROM nullifiers WHERE height BETWEEN $1 AND $2",
    "describe": {
      "columns": [
        {
          "ordinal": 0,
          "name": "nullifier",
          "type_info": "Bytea"
        }
      ],
      "parameters": {
        "Left": [
          "Int8",
          "Int8"
        ]
      },
      "nullable": [
        false
      ]
    }
  },
  "c084268c7bb93cb72a3fa5a45330ba54225e53d5adf2ea30016ff4b901ba9036": {
    "query": "SELECT nullifier FROM nullifiers WHERE height = $1",
    "describe": {
      "columns": [
        {
          "ordinal": 0,
          "name": "nullifier",
          "type_info": "Bytea"
        }
      ],
      "parameters": {
        "Left": [
          "Int8"
        ]
      },
      "nullable": [
        false
      ]
    }
  },
  "cb7bac3962a9b0db3759bb2dc21f8bf7aeb58e208107aeb6b0f0f6a1e6c29d45": {
    "query": "\nINSERT INTO blobs (id, data) VALUES ('gc', $1)\n",
    "describe": {
      "columns": [],
      "parameters": {
        "Left": [
          "Bytea"
        ]
      },
      "nullable": []
    }
  },
  "cd248ce18bd666c96bcf98dab23b66cfd807dcda482411d67be301a914b68b59": {
    "query": "CREATE TABLE IF NOT EXISTS blobs (\n    id varchar(64) PRIMARY KEY,\n    data bytea NOT NULL\n)",
    "describe": {
      "columns": [],
      "parameters": {
        "Left": []
      },
      "nullable": []
    }
  },
  "db8426f28750016ab6ed802dcfcf3cb216e04ccad385f23f867698e56529fedb": {
    "query": "SELECT id, data FROM blobs WHERE id = 'gc';",
    "describe": {
      "columns": [
        {
          "ordinal": 0,
          "name": "id",
          "type_info": "Varchar"
        },
        {
          "ordinal": 1,
          "name": "data",
          "type_info": "Bytea"
        }
      ],
      "parameters": {
        "Left": []
      },
      "nullable": [
        false,
        false
      ]
    }
  },
  "f2a471a0953f4bd441bfba26e56e5558eca1f72e5fc8250124157975654a2c73": {
    "query": "SELECT note_commitment, ephemeral_key, encrypted_note FROM notes WHERE height = $1",
    "describe": {
      "columns": [
        {
          "ordinal": 0,
          "name": "note_commitment",
          "type_info": "Bytea"
        },
        {
          "ordinal": 1,
          "name": "ephemeral_key",
          "type_info": "Bytea"
        },
        {
          "ordinal": 2,
          "name": "encrypted_note",
          "type_info": "Bytea"
        }
      ],
      "parameters": {
        "Left": [
          "Int8"
        ]
      },
      "nullable": [
        false,
        false,
        false
      ]
    }
  },
  "feb219cf82779306d199c5f733359b2cafd5ab51fca03922a9e73c3a4ff44bf7": {
    "query": "SELECT height FROM nullifiers WHERE nullifier = $1 LIMIT 1",
    "describe": {
      "columns": [
        {
          "ordinal": 0,
          "name": "height",
          "type_info": "Int8"
        }
      ],
      "parameters": {
        "Left": [
          "Bytea"
        ]
      },
      "nullable": [
        false
      ]
    }
  }
}<|MERGE_RESOLUTION|>--- conflicted
+++ resolved
@@ -76,7 +76,6 @@
       "nullable": []
     }
   },
-<<<<<<< HEAD
   "4884a9a5c71b41388c2c0841fd0af1fc65ec04ec357160c27615cec21aa0eb2b": {
     "query": "SELECT note_commitment, ephemeral_key, encrypted_note FROM notes WHERE height BETWEEN $1 AND $2",
     "describe": {
@@ -108,7 +107,7 @@
         false,
         false
       ]
-=======
+    },
   "3d56b7352d39010ff9e047b71268c26d00e9629870f21a98971ffd1b4f81a231": {
     "query": "INSERT INTO validators (tm_pubkey, voting_power) VALUES ($1, $2)",
     "describe": {
@@ -130,7 +129,6 @@
         "Left": []
       },
       "nullable": []
->>>>>>> 9c4cfb2b
     }
   },
   "51f515cc43458854df653c298142e6c77b2905b453f85c31ae1a0f56fbce1c2a": {
@@ -472,4 +470,4 @@
       ]
     }
   }
-}+}}