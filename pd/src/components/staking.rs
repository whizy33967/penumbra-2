use std::collections::{BTreeMap, BTreeSet, HashMap};

use anyhow::{anyhow, Context, Result};
use async_trait::async_trait;
use penumbra_chain::genesis;
use penumbra_component::Component;
use penumbra_crypto::{DelegationToken, IdentityKey, STAKING_TOKEN_ASSET_ID};
use penumbra_proto::Protobuf;
use penumbra_stake::{
    rate::{BaseRateData, RateData},
    validator::{self, Validator},
    CommissionAmount, CommissionAmounts, DelegationChanges, Epoch, Uptime,
};
use penumbra_storage::{State, StateExt};
use penumbra_transaction::{
    action::{Delegate, Undelegate},
    Action, Transaction,
};
use sha2::{Digest, Sha256};
use tendermint::{
    abci::{
        self,
        types::{Evidence, LastCommitInfo, ValidatorUpdate},
    },
    block, PublicKey,
};
use tracing::instrument;

use super::{app::View as _, shielded_pool::View as _};

// Max validator power is 1152921504606846975 (i64::MAX / 8)
// https://github.com/tendermint/tendermint/blob/master/types/validator_set.go#L25
const MAX_VOTING_POWER: i64 = 1152921504606846975;

// Staking component
pub struct Staking {
    state: State,
    /// Delegation changes accumulated over the course of this block, to be
    /// persisted at the end of the block for processing at the end of the next
    /// epoch.
    delegation_changes: DelegationChanges,
}

impl Staking {
    #[instrument(skip(self, epoch_to_end), fields(index = epoch_to_end.index))]
    async fn end_epoch(&mut self, epoch_to_end: Epoch) -> Result<()> {
        // calculate rate data for next rate, move previous next rate to cur rate,
        // and save the next rate data. ensure that non-Active validators maintain constant rates.
        let mut delegations_by_validator = BTreeMap::<IdentityKey, Vec<Delegate>>::new();
        let mut undelegations_by_validator = BTreeMap::<IdentityKey, Vec<Undelegate>>::new();
        for height in epoch_to_end.start_height().value()..=epoch_to_end.end_height().value() {
            let changes = self
                .state
                .delegation_changes(height.try_into().unwrap())
                .await?;
            for d in changes.delegations {
                delegations_by_validator
                    .entry(d.validator_identity.clone())
                    .or_insert_with(Vec::new)
                    .push(d);
            }
            for u in changes.undelegations {
                undelegations_by_validator
                    .entry(u.validator_identity.clone())
                    .or_insert_with(Vec::new)
                    .push(u);
            }
        }
        tracing::debug!(
            total_delegations = ?delegations_by_validator
                .iter()
                .map(|(_, v)| v.len())
                .sum::<usize>(),
            total_undelegations = ?undelegations_by_validator
                .iter()
                .map(|(_, v)| v.len())
                .sum::<usize>(),
        );

        let chain_params = self.state.get_chain_params().await?;
        let unbonding_epochs = chain_params.unbonding_epochs;
        let active_validator_limit = chain_params.active_validator_limit;

        tracing::debug!("processing base rate");
        // We are transitioning to the next epoch, so set "cur_base_rate" to the previous "next_base_rate", and
        // update "next_base_rate".
        let current_base_rate = self.state.next_base_rate().await?;

        let next_base_rate = current_base_rate.next(chain_params.base_reward_rate);

        // rename to curr_rate so it lines up with next_rate (same # chars)
        tracing::debug!(curr_base_rate = ?current_base_rate);
        tracing::debug!(?next_base_rate);

        // Update the base rates in the JMT:
        self.state
            .set_base_rates(current_base_rate.clone(), next_base_rate.clone())
            .await;

        let mut commission_amounts = Vec::new();
        let validator_list = self.state.validator_list().await?;
        for v in &validator_list {
            let validator = self.state.validator(v).await?.ok_or_else(|| {
                anyhow::anyhow!("validator had ID in validator_list but not found in JMT")
            })?;
            // The old epoch's "next rate" is now the "current rate".
            let current_rate = self.state.next_validator_rate(v).await?.ok_or_else(|| {
                anyhow::anyhow!("validator had ID in validator_list but rate not found in JMT")
            })?;

            let validator_state = self.state.validator_state(v).await?.ok_or_else(|| {
                anyhow::anyhow!("validator had ID in validator_list but state not found in JMT")
            })?;
            tracing::debug!(?validator, "processing validator rate updates");

            let funding_streams = validator.funding_streams;

            let next_rate =
                current_rate.next(&next_base_rate, funding_streams.as_ref(), &validator_state);
            assert!(next_rate.epoch_index == epoch_to_end.index + 2);

            let total_delegations = delegations_by_validator
                .get(&validator.identity_key)
                .into_iter()
                .flat_map(|ds| ds.iter().map(|d| d.delegation_amount))
                .sum::<u64>();
            let total_undelegations = undelegations_by_validator
                .get(&validator.identity_key)
                .into_iter()
                .flat_map(|us| us.iter().map(|u| u.delegation_amount))
                .sum::<u64>();
            let delegation_delta = (total_delegations as i64) - (total_undelegations as i64);

            tracing::debug!(
                validator = ?validator.identity_key,
                total_delegations,
                total_undelegations,
                delegation_delta
            );

            let abs_unbonded_amount =
                current_rate.unbonded_amount(delegation_delta.abs() as u64) as i64;
            let staking_delta = if delegation_delta >= 0 {
                // Net delegation: subtract the unbonded amount from the staking token supply
                -abs_unbonded_amount
            } else {
                // Net undelegation: add the unbonded amount to the staking token supply
                abs_unbonded_amount
            };

            // update the delegation token supply in the JMT
            self.state
                .update_token_supply(&DelegationToken::from(v).id(), delegation_delta)
                .await?;
            // update the staking token supply in the JMT
            self.state
                .update_token_supply(&STAKING_TOKEN_ASSET_ID, staking_delta)
                .await?;

            let delegation_token_supply = self
                .state
                .token_supply(&DelegationToken::from(v).id())
                .await?
                .expect("delegation token should be known");

            // Calculate the voting power in the newly beginning epoch
            let voting_power =
                current_rate.voting_power(delegation_token_supply, &current_base_rate);
            tracing::debug!(?voting_power);

            // Update the status of the validator within the validator set
            // with the newly starting epoch's calculated voting rate and power.
            self.state
                .set_validator_rates(v, current_rate.clone(), next_rate.clone())
                .await;
            self.state.set_validator_power(v, voting_power).await?;

            // Only Active validators produce commission rewards
            // The validator *may* drop out of Active state during the next epoch,
            // but the commission rewards for the ending epoch in which it was Active
            // should still be rewarded.
            if validator_state == validator::State::Active {
                // distribute validator commission
                for stream in funding_streams {
                    let commission_reward_amount = stream.reward_amount(
                        delegation_token_supply,
                        &next_base_rate,
                        &current_base_rate,
                    );

                    // A note needs to be minted by the ShieldedPool component. Add it to the
                    // JMT here so it can be processed during the ShieldedPool's end_block phase.
                    commission_amounts.push(CommissionAmount {
                        amount: commission_reward_amount,
                        destination: stream.address,
                    });
                }
            }

            // rename to curr_rate so it lines up with next_rate (same # chars)
            let delegation_denom = DelegationToken::from(v).denom();
            tracing::debug!(curr_rate = ?current_rate);
            tracing::debug!(?next_rate);
            tracing::debug!(?delegation_delta);
            tracing::debug!(?delegation_token_supply);
            tracing::debug!(?delegation_denom);
        }

        // Now that all the voting power has been calculated for the upcoming epoch,
        // we can determine which validators are Active for the next epoch.
        self.process_epoch_transitions(epoch_to_end, active_validator_limit, unbonding_epochs)
            .await?;

        // The pending delegation changes should be empty at the beginning of the next epoch.
        self.delegation_changes = Default::default();

        // Set the pending reward notes on the JMT for the current block height
        // so they can be processed by the ShieldedPool.
        self.state
            .set_commission_amounts(
                self.state.get_block_height().await?,
                CommissionAmounts {
                    notes: commission_amounts,
                },
            )
            .await;

        Ok(())
    }

    /// Called during `end_epoch`. Will perform state transitions to validators based
    /// on changes to voting power that occurred in this epoch.
    pub async fn process_epoch_transitions(
        &mut self,
        epoch_to_end: Epoch,
        active_validator_limit: u64,
        unbonding_epochs: u64,
    ) -> Result<()> {
        // Sort the next validator states by voting power.
        struct VPower {
            identity_key: IdentityKey,
            power: u64,
            state: validator::State,
        }

        let mut validator_power_list = Vec::new();
        for v in self.state.validator_list().await?.iter() {
            let power = self
                .state
                .validator_power(v)
                .await?
                .ok_or_else(|| anyhow::anyhow!("validator missing power"))?;
            let state = self
                .state
                .validator_state(v)
                .await?
                .ok_or_else(|| anyhow::anyhow!("validator missing state"))?;
            validator_power_list.push(VPower {
                identity_key: v.clone(),
                power,
                state,
            });
        }

        // Sort by voting power descending.
        validator_power_list.sort_by(|a, b| b.power.cmp(&a.power));

        // Grab the top `active_validator_limit` validators
        let top_validators = validator_power_list
            .iter()
            .take(active_validator_limit as usize)
            // The top validators should never include a validator without voting power
            .filter(|v| v.power > 0)
            .map(|v| v.identity_key.clone())
            .collect::<Vec<_>>();

        // Iterate every validator and update according to their state and voting power.
        for vp in &validator_power_list {
            if vp.state == validator::State::Inactive
                || matches!(vp.state, validator::State::Unbonding { unbonding_epoch: _ })
            {
                // If an Inactive or Unbonding validator is in the top `active_validator_limit` based
                // on voting power and the delegation pool has a nonzero balance (meaning non-zero voting power),
                // then the validator should be moved to the Active state.
<<<<<<< HEAD
                if top_validators.contains(&vp.identity_key) {
                    tracing::debug!(identity_key = ?vp.identity_key, "validator is in top validators and will now enter active state");
                    self.overlay
=======
                if top_validators.contains(&vp.identity_key) && vp.power > 0 {
                    self.state
>>>>>>> 197432f2
                        .set_validator_state(&vp.identity_key, validator::State::Active)
                        .await;
                    // Start tracking the validator's uptime as it becomes active
                    let uptime = Uptime::new(
                        self.state.get_block_height().await?,
                        self.state.signed_blocks_window_len().await? as usize,
                    );
                    self.state
                        .set_validator_uptime(&vp.identity_key, uptime)
                        .await;
                }
            } else if vp.state == validator::State::Active {
                // An Active validator could also be displaced and move to the
                // Unbonding state.
                if !top_validators.contains(&vp.identity_key) {
                    tracing::debug!(identity_key = ?vp.identity_key, "validator left active set and will now enter unbonding");
                    // Unbonding the validator means that it can no longer participate
                    // in consensus, so its voting power is set to 0.
                    self.state.set_validator_power(&vp.identity_key, 0).await?;
                    self.state
                        .set_validator_state(
                            &vp.identity_key,
                            validator::State::Unbonding {
                                unbonding_epoch: unbonding_epochs,
                            },
                        )
                        .await;
                }
            }

            // An Unbonding validator can become Inactive if the unbonding period expires
            // and the validator is still in Unbonding state
            if let validator::State::Unbonding { unbonding_epoch } = vp.state {
                if unbonding_epoch <= epoch_to_end.index {
<<<<<<< HEAD
                    tracing::debug!(identity_key = ?vp.identity_key, "validator unbonding period over and validator entering inactive state");
                    self.overlay
=======
                    self.state
>>>>>>> 197432f2
                        .set_validator_state(&vp.identity_key, validator::State::Inactive)
                        .await;
                }
            };
        }

        Ok(())
    }

    // Returns the list of validator updates formatted for inclusion in the Tendermint `EndBlockResponse`
    pub async fn tm_validator_updates(&self) -> Result<Vec<ValidatorUpdate>> {
        // Return the voting power for all known validators.
        // This isn't strictly necessary because tendermint technically expects
        // an update, however it is useful for debugging.
        let mut updates = Vec::new();
        for v in self.state.validator_list().await?.iter() {
            let validator_state = self
                .state
                .validator_state(v)
                .await?
                .ok_or_else(|| anyhow::anyhow!("validator state missing"))?;
            let validator = self
                .state
                .validator(v)
                .await?
                .ok_or_else(|| anyhow::anyhow!("validator missing"))?;

            // Only active validators report power to tendermint. Other states
            // report a 0 power.
            if validator_state != validator::State::Active {
                updates.push(ValidatorUpdate {
                    pub_key: validator.consensus_key.clone(),
                    power: 0u32.into(),
                });
                continue;
            }

            let power = self
                .state
                .validator_power(v)
                .await?
                .ok_or_else(|| anyhow::anyhow!("validator missing power"))?;

            updates.push(ValidatorUpdate {
                pub_key: validator.consensus_key.clone(),
                power: power.try_into()?,
            });
        }

        Ok(updates)
    }

    #[instrument(skip(self, last_commit_info))]
    async fn track_uptime(&self, last_commit_info: &LastCommitInfo) -> Result<()> {
        tracing::debug!(?last_commit_info);

        // Note: this probably isn't the correct height for the LastCommitInfo,
        // which is about the *last* commit, but at least it'll be consistent,
        // which is all we need to count signatures.
        let height = self.state.get_block_height().await?;
        let params = self.state.get_chain_params().await?;

        // Build a mapping from addresses (20-byte truncated SHA256(pubkey)) to vote statuses.
        let did_address_vote = last_commit_info
            .votes
            .iter()
            .map(|vote| (vote.validator.address, vote.signed_last_block))
            .collect::<BTreeMap<[u8; 20], bool>>();

        // Since we don't have a lookup from "addresses" to identity keys,
        // iterate over our app's validators, and match them up with the vote data.
        for v in self.state.validator_list().await?.iter() {
            let info = self
                .state
                .validator_info(v)
                .await?
                .ok_or_else(|| anyhow::anyhow!("validator missing status"))?;

            if info.status.state == validator::State::Active {
                // for some reason last_commit_info has truncated sha256 hashes
                let ck_bytes = info.validator.consensus_key.to_bytes();
                let addr: [u8; 20] = Sha256::digest(&ck_bytes).as_slice()[0..20]
                    .try_into()
                    .unwrap();

                let voted = did_address_vote.get(&addr).cloned().unwrap_or(false);
                let mut uptime = self
                    .state
                    .validator_uptime(v)
                    .await?
                    .ok_or_else(|| anyhow!("missing uptime for active validator {}", v))?;

                tracing::debug!(
                    ?voted,
                    num_missed_blocks = ?uptime.num_missed_blocks(),
                    identity_key = ?v,
                    ?params.missed_blocks_maximum,
                    "recorded vote info"
                );

                uptime.mark_height_as_signed(height, voted).unwrap();
                if uptime.num_missed_blocks() as u64 >= params.missed_blocks_maximum {
<<<<<<< HEAD
                    tracing::info!(identity_key = ?v, "slashing for downtime");
                    self.overlay
=======
                    tracing::info!(?v, "slashing for downtime");
                    self.state
>>>>>>> 197432f2
                        .slash_validator(info.validator, params.slashing_penalty_downtime_bps)
                        .await?;
                } else {
                    self.state.set_validator_uptime(v, uptime).await;
                }
            }
        }

        Ok(())
    }
}

#[async_trait]
impl Component for Staking {
    #[instrument(name = "staking", skip(state))]
    async fn new(state: State) -> Self {
        Self {
            state,
            delegation_changes: Default::default(),
        }
    }

    #[instrument(name = "staking", skip(self, app_state))]
    async fn init_chain(&mut self, app_state: &genesis::AppState) {
        let starting_height = self.state.get_block_height().await.unwrap();
        let starting_epoch = Epoch::from_height(
            starting_height,
            self.state.get_epoch_duration().await.unwrap(),
        );
        let epoch_index = starting_epoch.index;

        // Delegations require knowing the rates for the next epoch, so
        // pre-populate with 0 reward => exchange rate 1 for the current
        // (index 0) and next (index 1) epochs for base rate data.
        let cur_base_rate = BaseRateData {
            epoch_index,
            base_reward_rate: 0,
            base_exchange_rate: 1_0000_0000,
        };
        let next_base_rate = BaseRateData {
            epoch_index: epoch_index + 1,
            base_reward_rate: 0,
            base_exchange_rate: 1_0000_0000,
        };
        self.state
            .set_base_rates(cur_base_rate.clone(), next_base_rate)
            .await;

        let mut allocations_by_validator = HashMap::new();
        for allocation in &app_state.allocations {
            if allocation.amount == 0 {
                continue;
            }

            let amount = allocations_by_validator
                .entry(&allocation.denom)
                .or_insert(0);
            *amount += allocation.amount;
        }

        // Add initial validators to the JMT
        // Validators are indexed in the JMT by their public key,
        // and there is a separate key containing the list of all validator keys.
        for validator in &app_state.validators {
            let validator_key = validator.identity_key.clone();

            // Delegations require knowing the rates for the
            // next epoch, so pre-populate with 0 reward => exchange rate 1 for
            // the current and next epochs.
            let cur_rate_data = RateData {
                identity_key: validator_key.clone(),
                epoch_index,
                validator_reward_rate: 0,
                validator_exchange_rate: 1_0000_0000, // 1 represented as 1e8
            };
            let next_rate_data = RateData {
                identity_key: validator_key.clone(),
                epoch_index: epoch_index + 1,
                validator_reward_rate: 0,
                validator_exchange_rate: 1_0000_0000, // 1 represented as 1e8
            };

            // The initial allocations to the validator are not available on the JMT yet,
            // because the ShieldedPool component executes last.
            //
            // This means that we need to iterate the app_state to calculate the initial
            // delegation token allocations for the genesis validators, to determine voting power.
            let delegation_denom = DelegationToken::from(validator_key).denom().to_string();
            let total_delegation_tokens = allocations_by_validator
                .get(&delegation_denom)
                .copied()
                .unwrap_or(0);
            let power = cur_rate_data.voting_power(total_delegation_tokens, &cur_base_rate);

            self.state
                .add_validator(
                    validator.clone(),
                    cur_rate_data,
                    next_rate_data,
                    // All genesis validators start in the "Active" state:
                    validator::State::Active,
                    power,
                )
                .await
                .unwrap();
            // We also need to start tracking uptime of the genesis validators:
            self.state
                .set_validator_uptime(
                    &validator.identity_key,
                    Uptime::new(0, app_state.chain_params.signed_blocks_window_len as usize),
                )
                .await;
        }

        // Finally, record that there were no delegations in this block, so the data
        // isn't missing when we process the first epoch transition.
        self.state
            .set_delegation_changes(0u32.into(), Default::default())
            .await;
    }

    #[instrument(name = "staking", skip(self, begin_block))]
    async fn begin_block(&mut self, begin_block: &abci::request::BeginBlock) {
        // For each validator identified as byzantine by tendermint, update its
        // state to be slashed.
        for evidence in begin_block.byzantine_validators.iter() {
            self.state
                .slash_validator_by_evidence(evidence)
                .await
                .unwrap();
        }

        self.track_uptime(&begin_block.last_commit_info)
            .await
            .unwrap();
    }

    #[instrument(name = "staking", skip(tx))]
    fn check_tx_stateless(tx: &Transaction) -> Result<()> {
        // Check that the transaction undelegates from at most one validator.
        let undelegation_identities = tx
            .undelegations()
            .map(|u| u.validator_identity.clone())
            .collect::<BTreeSet<_>>();

        if undelegation_identities.len() > 1 {
            return Err(anyhow!(
                "Transaction contains undelegations from multiple validators: {:?}",
                undelegation_identities
            ));
        }

        // We prohibit actions other than `Spend`, `Delegate`, `Output` and `Undelegate` in
        // transactions that contain `Undelegate`, to avoid having to quarantine them.
        if undelegation_identities.len() == 1 {
            use Action::*;
            for action in tx.transaction_body().actions {
                if !matches!(action, Undelegate(_) | Delegate(_) | Spend(_) | Output(_)) {
                    return Err(anyhow::anyhow!("transaction contains an undelegation, but also contains an action other than Spend, Delegate, Output or Undelegate"));
                }
            }
        }

        // Check that validator definitions are correctly signed and well-formed:
        for definition in tx.validator_definitions() {
            let definition = validator::Definition::try_from(definition.clone())
                .context("Supplied proto is not a valid definition")?;
            // First, check the signature:
            let definition_bytes = definition.validator.encode_to_vec();
            definition
                .validator
                .identity_key
                .0
                .verify(&definition_bytes, &definition.auth_sig)
                .context("Validator definition signature failed to verify")?;

            // TODO(hdevalence) -- is this duplicated by the check during parsing?
            // Check that the funding streams do not exceed 100% commission (10000bps)
            let total_funding_bps = definition
                .validator
                .funding_streams
                .iter()
                .map(|fs| fs.rate_bps as u64)
                .sum::<u64>();

            if total_funding_bps > 10000 {
                return Err(anyhow::anyhow!(
                    "Validator defined {} bps of funding streams, greater than 10000bps = 100%",
                    total_funding_bps
                ));
            }
        }

        Ok(())
    }

    #[instrument(name = "staking", skip(self, tx))]
    async fn check_tx_stateful(&self, tx: &Transaction) -> Result<()> {
        // Tally the delegations and undelegations
        let mut delegation_changes = BTreeMap::new();
        for d in tx.delegations() {
            let next_rate_data = self
                .state
                .next_validator_rate(&d.validator_identity)
                .await?
                .ok_or_else(|| {
                    anyhow::anyhow!("Unknown validator identity {}", d.validator_identity)
                })?
                .clone();

            // Check whether the epoch is correct first, to give a more helpful
            // error message if it's wrong.
            if d.epoch_index != next_rate_data.epoch_index {
                return Err(anyhow::anyhow!(
                    "Delegation was prepared for epoch {} but the next epoch is {}",
                    d.epoch_index,
                    next_rate_data.epoch_index
                ));
            }

            // Check whether the delegation is for a slashed validator
            let validator_state = self
                .state
                .validator_state(&d.validator_identity)
                .await?
                .ok_or_else(|| anyhow::anyhow!("missing state for validator"))?;
            if validator_state == validator::State::Slashed {
                return Err(anyhow::anyhow!(
                    "Delegation to slashed validator {}",
                    d.validator_identity
                ));
            };

            // For delegations, we enforce correct computation (with rounding)
            // of the *delegation amount based on the unbonded amount*, because
            // users (should be) starting with the amount of unbonded stake they
            // wish to delegate, and computing the amount of delegation tokens
            // they receive.
            //
            // The direction of the computation matters because the computation
            // involves rounding, so while both
            //
            // (unbonded amount, rates) -> delegation amount
            // (delegation amount, rates) -> unbonded amount
            //
            // should give approximately the same results, they may not give
            // exactly the same results.
            let expected_delegation_amount = next_rate_data.delegation_amount(d.unbonded_amount);

            if expected_delegation_amount == d.delegation_amount {
                // The delegation amount is added to the delegation token supply.
                *delegation_changes
                    .entry(d.validator_identity.clone())
                    .or_insert(0) += i64::try_from(d.delegation_amount).unwrap();
            } else {
                return Err(anyhow::anyhow!(
                    "Given {} unbonded stake, expected {} delegation tokens but description produces {}",
                    d.unbonded_amount,
                    expected_delegation_amount,
                    d.delegation_amount
                ));
            }
        }
        for u in tx.undelegations() {
            let rate_data = self
                .state
                .next_validator_rate(&u.validator_identity)
                .await?
                .ok_or_else(|| {
                    anyhow::anyhow!("Unknown validator identity {}", u.validator_identity)
                })?;

            // Check whether the epoch is correct first, to give a more helpful
            // error message if it's wrong.
            if u.epoch_index != rate_data.epoch_index {
                return Err(anyhow::anyhow!(
                    "Undelegation was prepared for next epoch {} but the next epoch is {}",
                    u.epoch_index,
                    rate_data.epoch_index
                ));
            }

            // For undelegations, we enforce correct computation (with rounding)
            // of the *unbonded amount based on the delegation amount*, because
            // users (should be) starting with the amount of delegation tokens they
            // wish to undelegate, and computing the amount of unbonded stake
            // they receive.
            //
            // The direction of the computation matters because the computation
            // involves rounding, so while both
            //
            // (unbonded amount, rates) -> delegation amount
            // (delegation amount, rates) -> unbonded amount
            //
            // should give approximately the same results, they may not give
            // exactly the same results.
            let expected_unbonded_amount = rate_data.unbonded_amount(u.delegation_amount);

            if expected_unbonded_amount == u.unbonded_amount {
                // TODO: in order to have exact tracking of the token supply, we probably
                // need to change this to record the changes to the unbonded stake and
                // the delegation token separately

                // The undelegation amount is subtracted from the delegation token supply.
                *delegation_changes
                    .entry(u.validator_identity.clone())
                    .or_insert(0) -= i64::try_from(u.delegation_amount).unwrap();
            } else {
                return Err(anyhow::anyhow!(
                    "Given {} delegation tokens, expected {} unbonded stake but description produces {}",
                    u.delegation_amount,
                    expected_unbonded_amount,
                    u.unbonded_amount,
                ));
            }
        }

        // Check that the sequence numbers of updated validators are correct.
        for v in tx.validator_definitions() {
            let v = validator::Definition::try_from(v.clone())
                .context("Supplied proto is not a valid definition")?;
            let existing_v = self.state.validator(&v.validator.identity_key).await?;

            if let Some(existing_v) = existing_v {
                // This is an existing validator definition. Ensure that the highest
                // existing sequence number is less than the new sequence number.
                let current_seq = existing_v.sequence_number;
                if v.validator.sequence_number <= current_seq {
                    return Err(anyhow::anyhow!(
                        "Expected sequence numbers to be increasing. Current sequence number is {}",
                        current_seq
                    ));
                }
            } else {
                // This is a new validator definition.
                continue;
            }

            // the validator definition has now passed all verification checks
        }

        Ok(())
    }

    #[instrument(name = "staking", skip(self, tx))]
    async fn execute_tx(&mut self, tx: &Transaction) {
        // Queue any (un)delegations for processing at the next epoch boundary.
        for action in &tx.transaction_body.actions {
            match action {
                Action::Delegate(d) => {
                    tracing::debug!(?d, "queuing delegation for next epoch");
                    self.delegation_changes.delegations.push(d.clone());
                }
                Action::Undelegate(u) => {
                    tracing::debug!(?u, "queuing undelegation for next epoch");
                    self.delegation_changes.undelegations.push(u.clone());
                }
                _ => {}
            }
        }

        // The validator definitions have been completely verified, so we can add them to the JMT
        let definitions = tx.validator_definitions().map(|v| v.to_owned());
        let cur_epoch = self.state.get_current_epoch().await.unwrap();

        for v in definitions {
            let v = validator::Definition::try_from(v.clone())
                .expect("we already checked that this was a valid proto");
            if self
                .state
                .validator(&v.validator.identity_key)
                .await
                .unwrap()
                .is_some()
            {
                // This is an existing validator definition.
                // This means that only the Validator struct itself needs updating, not any rates/power/state.
                self.state.update_validator(v.validator).await.unwrap();
            } else {
                // This is a new validator definition.
                // Set the default rates and state.
                let validator_key = v.validator.identity_key.clone();

                // Delegations require knowing the rates for the
                // next epoch, so pre-populate with 0 reward => exchange rate 1 for
                // the current and next epochs.
                let cur_rate_data = RateData {
                    identity_key: validator_key.clone(),
                    epoch_index: cur_epoch.index,
                    validator_reward_rate: 0,
                    validator_exchange_rate: 1_0000_0000, // 1 represented as 1e8
                };
                let next_rate_data = RateData {
                    identity_key: validator_key.clone(),
                    epoch_index: cur_epoch.index + 1,
                    validator_reward_rate: 0,
                    validator_exchange_rate: 1_0000_0000, // 1 represented as 1e8
                };

                self.state
                    .add_validator(
                        v.validator.clone(),
                        cur_rate_data,
                        next_rate_data,
                        // All validator from definitions start in the "Inactive" state:
                        validator::State::Inactive,
                        // All validator from definitions start with 0 power:
                        0,
                    )
                    .await
                    .unwrap();
            }
        }
    }

    #[instrument(name = "staking", skip(self, end_block))]
    async fn end_block(&mut self, end_block: &abci::request::EndBlock) {
        // Write the delegation changes for this block.
        self.state
            .set_delegation_changes(
                end_block.height.try_into().unwrap(),
                std::mem::take(&mut self.delegation_changes),
            )
            .await;

        // If this is an epoch boundary, updated rates need to be calculated and set.
        let cur_epoch = self.state.get_current_epoch().await.unwrap();
        let cur_height = self.state.get_block_height().await.unwrap();

        if cur_epoch.is_epoch_end(cur_height) {
            self.end_epoch(cur_epoch).await.unwrap();
        }
    }
}

/// Extension trait providing read/write access to staking data.
///
/// TODO: should this be split into Read and Write traits?
#[async_trait]
pub trait View: StateExt {
    async fn current_base_rate(&self) -> Result<BaseRateData> {
        self.get_domain("staking/base_rate/current".into())
            .await
            .map(|rate_data| rate_data.expect("rate data must be set after init_chain"))
    }

    async fn next_base_rate(&self) -> Result<BaseRateData> {
        self.get_domain("staking/base_rate/next".into())
            .await
            .map(|rate_data| rate_data.expect("rate data must be set after init_chain"))
    }

    #[instrument(skip(self))]
    async fn set_base_rates(&self, current: BaseRateData, next: BaseRateData) {
        tracing::debug!("setting base rates");
        self.put_domain("staking/base_rate/current".into(), current)
            .await;
        self.put_domain("staking/base_rate/next".into(), next).await;
    }

    async fn current_validator_rate(&self, identity_key: &IdentityKey) -> Result<Option<RateData>> {
        self.get_domain(format!("staking/validators/{}/rate/current", identity_key).into())
            .await
    }

    async fn next_validator_rate(&self, identity_key: &IdentityKey) -> Result<Option<RateData>> {
        self.get_domain(format!("staking/validators/{}/rate/next", identity_key).into())
            .await
    }

    #[instrument(skip(self))]
    async fn set_validator_power(
        &self,
        identity_key: &IdentityKey,
        voting_power: u64,
    ) -> Result<()> {
        tracing::debug!("setting validator power");
        if voting_power as i64 > MAX_VOTING_POWER || (voting_power as i64) < 0 {
            return Err(anyhow::anyhow!("invalid voting power"));
        }

        self.put_proto(
            format!("staking/validators/{}/power", identity_key).into(),
            voting_power,
        )
        .await;

        Ok(())
    }

    #[instrument(skip(self))]
    async fn validator_power(&self, identity_key: &IdentityKey) -> Result<Option<u64>> {
        self.get_proto(format!("staking/validators/{}/power", identity_key).into())
            .await
    }

    #[instrument(skip(self))]
    async fn set_validator_rates(
        &self,
        identity_key: &IdentityKey,
        current_rates: RateData,
        next_rates: RateData,
    ) {
        tracing::debug!("setting validator rates");
        self.put_domain(
            format!("staking/validators/{}/rate/current", identity_key).into(),
            current_rates,
        )
        .await;
        self.put_domain(
            format!("staking/validators/{}/rate/next", identity_key).into(),
            next_rates,
        )
        .await;
    }

    #[instrument(skip(self))]
    async fn set_validator_state(&self, identity_key: &IdentityKey, state: validator::State) {
        tracing::debug!("setting validator state");
        self.put_domain(
            format!("staking/validators/{}/state", identity_key).into(),
            state,
        )
        .await;
    }

    async fn validator(&self, identity_key: &IdentityKey) -> Result<Option<Validator>> {
        self.get_domain(format!("staking/validators/{}", identity_key).into())
            .await
    }

    // Tendermint validators are referenced to us by their Tendermint consensus key,
    // but we reference them by their Penumbra identity key.
    async fn validator_by_consensus_key(&self, ck: &PublicKey) -> Result<Option<Validator>> {
        // We maintain an internal mapping of consensus keys to identity keys to make this
        // lookup more efficient.
        let identity_key: Option<IdentityKey> = self
            .get_domain(format!("staking/consensus_key/{}", ck.to_hex()).into())
            .await?;

        if identity_key.is_none() {
            return Ok(None);
        }

        let identity_key = identity_key.unwrap();

        self.validator(&identity_key).await
    }

    // TODO: move out of view? this seems more like business logic
    // TODO: sort of messy, clean up slashing logic?
    async fn slash_validator_by_evidence(&self, evidence: &Evidence) -> Result<()> {
        let ck = tendermint::PublicKey::from_raw_ed25519(&evidence.validator.address)
            .ok_or_else(|| anyhow::anyhow!("invalid ed25519 consensus pubkey from tendermint"))
            .unwrap();

        let validator = self
            .validator_by_consensus_key(&ck)
            .await?
            .ok_or_else(|| anyhow::anyhow!("attempted to slash validator not found in JMT"))?;

        let slashing_penalty = self
            .get_chain_params()
            .await?
            .slashing_penalty_misbehavior_bps;

        self.slash_validator(validator, slashing_penalty).await
    }

    async fn slash_validator(&self, validator: Validator, slashing_penalty: u64) -> Result<()> {
        tracing::info!(?validator, ?slashing_penalty, "slashing validator");

        let cur_state = self
            .validator_state(&validator.identity_key)
            .await?
            .ok_or_else(|| anyhow::anyhow!("validator to be slashed did not have state in JMT"))?;

        // Ensure that the state transitions are valid.
        match cur_state {
            validator::State::Active => {}
            validator::State::Unbonding { unbonding_epoch: _ } => {}
            _ => {
                return Err(anyhow::anyhow!(
                    "only validators in the active or unbonding state may be slashed"
                ))
            }
        };

        // Mark the state as "slashed" in the JMT, and apply the slashing penalty.
        self.set_validator_state(&validator.identity_key, validator::State::Slashed)
            .await;

        let mut cur_rate = self
            .current_validator_rate(&validator.identity_key)
            .await?
            .ok_or_else(|| {
                anyhow::anyhow!("validator to be slashed did not have current rate in JMT")
            })?;

        cur_rate = cur_rate.slash(slashing_penalty);

        // TODO: would it be better to call `current_base_rate.next`? the same logic exists
        // within there, but it requires passing in the current base rates & funding streams,
        // which aren't actually used because the rate is held constant. So, doing it this way
        // avoids a couple unnecessary JMT reads that the `current_base_rate.next` API would require.
        //
        // At any rate, the next rate is held constant for slashed validators.
        let mut next_rate = cur_rate.clone();
        next_rate.epoch_index += 1;

        self.set_validator_rates(&validator.identity_key, cur_rate, next_rate)
            .await;

        Ok(())
    }

    // Used for updating an existing validator's definition.
    async fn update_validator(&self, validator: Validator) -> Result<()> {
        tracing::debug!(?validator);
        let id = validator.identity_key.clone();
        // If the validator isn't already in the JMT, we can't update it.
        self.validator(&id)
            .await?
            .ok_or_else(|| anyhow::anyhow!("updated validator not found in JMT"))?;

        self.put_domain(format!("staking/validators/{}", id).into(), validator)
            .await;

        Ok(())
    }

    // Used for adding a new validator to the JMT.
    async fn add_validator(
        &self,
        validator: Validator,
        current_rates: RateData,
        next_rates: RateData,
        state: validator::State,
        power: u64,
    ) -> Result<()> {
        tracing::debug!(?validator);
        let id = validator.identity_key.clone();

        self.put_domain(format!("staking/validators/{}", id).into(), validator)
            .await;
        self.register_denom(&DelegationToken::from(&id).denom())
            .await?;

        self.set_validator_rates(&id, current_rates, next_rates)
            .await;
        self.set_validator_state(&id, state).await;
        self.set_validator_power(&id, power).await?;

        let mut validator_list = self.validator_list().await?;
        validator_list.push(id);
        tracing::debug!(?validator_list);
        self.set_validator_list(validator_list).await;

        Ok(())
    }

    async fn validator_info(&self, identity_key: &IdentityKey) -> Result<Option<validator::Info>> {
        let validator = self.validator(identity_key).await?;
        let status = self.validator_status(identity_key).await?;
        let rate_data = self.next_validator_rate(identity_key).await?;
        match (validator, status, rate_data) {
            (Some(validator), Some(status), Some(rate_data)) => Ok(Some(validator::Info {
                validator,
                status,
                rate_data,
            })),
            _ => Ok(None),
        }
    }

    async fn validator_state(
        &self,
        identity_key: &IdentityKey,
    ) -> Result<Option<validator::State>> {
        self.get_domain(format!("staking/validators/{}/state", identity_key).into())
            .await
    }

    /// Convenience method to assemble a [`ValidatorStatus`].
    async fn validator_status(
        &self,
        identity_key: &IdentityKey,
    ) -> Result<Option<validator::Status>> {
        let state = self.validator_state(identity_key).await?;
        let power = self.validator_power(identity_key).await?;
        let identity_key = identity_key.clone();
        match (state, power) {
            (Some(state), Some(voting_power)) => Ok(Some(validator::Status {
                identity_key,
                state,
                voting_power,
            })),
            _ => Ok(None),
        }
    }

    async fn validator_list(&self) -> Result<Vec<IdentityKey>> {
        Ok(self
            .get_domain("staking/validators/list".into())
            .await?
            .map(|list: validator::List| list.0)
            .unwrap_or_default())
    }

    async fn set_validator_list(&self, validators: Vec<IdentityKey>) {
        self.put_domain(
            "staking/validators/list".into(),
            validator::List(validators),
        )
        .await;
    }

    async fn delegation_changes(&self, height: block::Height) -> Result<DelegationChanges> {
        Ok(self
            .get_domain(format!("staking/delegation_changes/{}", height.value()).into())
            .await?
            .ok_or_else(|| anyhow!("missing delegation changes for block {}", height))?)
    }

    async fn set_delegation_changes(&self, height: block::Height, changes: DelegationChanges) {
        self.put_domain(
            format!("staking/delegation_changes/{}", height.value()).into(),
            changes,
        )
        .await
    }

    async fn commission_amounts(&self, height: u64) -> Result<Option<CommissionAmounts>> {
        self.get_domain(format!("staking/commission_amounts/{}", height).into())
            .await
    }

    async fn set_commission_amounts(&self, height: u64, notes: CommissionAmounts) {
        self.put_domain(
            format!("staking/commission_amounts/{}", height).into(),
            notes,
        )
        .await
    }

    async fn validator_uptime(&self, identity_key: &IdentityKey) -> Result<Option<Uptime>> {
        self.get_domain(format!("staking/validator_uptime/{}", identity_key).into())
            .await
    }

    async fn set_validator_uptime(&self, identity_key: &IdentityKey, uptime: Uptime) {
        self.put_domain(
            format!("staking/validator_uptime/{}", identity_key).into(),
            uptime,
        )
        .await
    }

    async fn signed_blocks_window_len(&self) -> Result<u64> {
        Ok(self.get_chain_params().await?.signed_blocks_window_len)
    }

    async fn missed_blocks_maximum(&self) -> Result<u64> {
        Ok(self.get_chain_params().await?.missed_blocks_maximum)
    }
}

impl<T: StateExt + Send + Sync> View for T {}<|MERGE_RESOLUTION|>--- conflicted
+++ resolved
@@ -282,14 +282,9 @@
                 // If an Inactive or Unbonding validator is in the top `active_validator_limit` based
                 // on voting power and the delegation pool has a nonzero balance (meaning non-zero voting power),
                 // then the validator should be moved to the Active state.
-<<<<<<< HEAD
                 if top_validators.contains(&vp.identity_key) {
                     tracing::debug!(identity_key = ?vp.identity_key, "validator is in top validators and will now enter active state");
-                    self.overlay
-=======
-                if top_validators.contains(&vp.identity_key) && vp.power > 0 {
                     self.state
->>>>>>> 197432f2
                         .set_validator_state(&vp.identity_key, validator::State::Active)
                         .await;
                     // Start tracking the validator's uptime as it becomes active
@@ -324,12 +319,8 @@
             // and the validator is still in Unbonding state
             if let validator::State::Unbonding { unbonding_epoch } = vp.state {
                 if unbonding_epoch <= epoch_to_end.index {
-<<<<<<< HEAD
                     tracing::debug!(identity_key = ?vp.identity_key, "validator unbonding period over and validator entering inactive state");
-                    self.overlay
-=======
                     self.state
->>>>>>> 197432f2
                         .set_validator_state(&vp.identity_key, validator::State::Inactive)
                         .await;
                 }
@@ -432,13 +423,8 @@
 
                 uptime.mark_height_as_signed(height, voted).unwrap();
                 if uptime.num_missed_blocks() as u64 >= params.missed_blocks_maximum {
-<<<<<<< HEAD
                     tracing::info!(identity_key = ?v, "slashing for downtime");
-                    self.overlay
-=======
-                    tracing::info!(?v, "slashing for downtime");
                     self.state
->>>>>>> 197432f2
                         .slash_validator(info.validator, params.slashing_penalty_downtime_bps)
                         .await?;
                 } else {
